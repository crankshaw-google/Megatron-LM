# Copyright (c) 2023, NVIDIA CORPORATION. All rights reserved.

"""Transformer."""
from contextlib import nullcontext
import math
import numpy as np
import torch
import torch.nn.functional as F
from typing import Optional

from megatron import get_timers, get_args, get_retro_args, core, get_num_microbatches
from .module import MegatronModule
from megatron.core import mpu, tensor_parallel
from megatron.core.enums import ModelType
from megatron.model import LayerNorm
from megatron.model.enums import AttnMaskType, LayerType, AttnType
from megatron.model.fused_softmax import FusedScaleMaskSoftmax
from megatron.model.fused_bias_gelu import bias_gelu_impl
from megatron.core.models.common.rotary_pos_embedding import apply_rotary_pos_emb
from megatron.model.utils import attention_mask_func, openai_gelu, erf_gelu

try:
    from einops import rearrange
except ImportError:
    rearrange = None

try:
    from flash_attn.flash_attn_interface import flash_attn_unpadded_func
except ImportError:
    try:
        from flash_attn.flash_attn_interface import flash_attn_varlen_func as flash_attn_unpadded_func
    except ImportError:
        flash_attn_unpadded_func = None

""" We use the following notation throughout this file:
     h: hidden size
     n: number of attention heads
     p: number of model parallel partitions
     np: n/p
     hp: h/p
     hn: h/n
     b: batch size
     s: sequence length
     l: number of layers
    Transformer takes input of size [s, b, h] and returns a
    tensor of the same size. We use the following arguments:
        hyperparameters: transformer hyperparameters
"""

class DropPath(MegatronModule):
    """Drop paths (Stochastic Depth) per sample
    (when applied in main path of residual blocks).
    """

    def __init__(self, drop_prob=0.):
        super(DropPath, self).__init__()
        self.drop_prob = drop_prob

    def forward(self, hidden_state):
        if self.drop_prob == 0. or not self.training:
            return hidden_state
        keep_prob = 1 - self.drop_prob
        # work with diff dim tensors, not just 2D ConvNets
        # hidden_state: [s, b, h]
        shape = (1,) + (hidden_state.shape[1],) + (1,) * (hidden_state.ndim - 2)
        random_tensor = keep_prob + \
            torch.rand(shape, dtype=hidden_state.dtype, device=hidden_state.device)
        random_tensor.floor_()  # binarize
        output = hidden_state.div(keep_prob) * random_tensor
        return output

class ParallelMLP(MegatronModule):
    """MLP.

    MLP will take the input with h hidden state, project it to 4*h
    hidden dimension, perform nonlinear transformation, and project the
    state back into h hidden dimension.
    """

    def __init__(self, config):
        super(ParallelMLP, self).__init__()
        args = get_args()

        self.add_bias = config.add_bias_linear

        ffn_hidden_size = config.ffn_hidden_size
        if config.gated_linear_unit:
            ffn_hidden_size *= 2

        # Project to 4h. If using swiglu double the output width, see https://arxiv.org/pdf/2002.05202.pdf
        self.dense_h_to_4h = tensor_parallel.ColumnParallelLinear(
            config.hidden_size,
            ffn_hidden_size,
            config=config,
            init_method=config.init_method,
            bias=self.add_bias,
            gather_output=False,
            skip_bias_add=True,
        )

        self.bias_gelu_fusion = False
        self.activation_func = None
        self.swiglu = args.swiglu

        if args.openai_gelu:
            self.activation_func = openai_gelu
        elif args.onnx_safe:
            self.activation_func = erf_gelu
        elif args.swiglu:
            def swiglu(x):
                x = torch.chunk(x, 2, dim=-1)
                return F.silu(x[0]) * x[1]
            self.activation_func = swiglu
        elif args.squared_relu:
            def squared_relu(x):
                return torch.pow(F.relu(x), 2)
            self.activation_func = squared_relu
        else:
            self.bias_gelu_fusion = args.bias_gelu_fusion
            self.activation_func = F.gelu

        # Project back to h.
        self.dense_4h_to_h = tensor_parallel.RowParallelLinear(
            config.ffn_hidden_size,
            config.hidden_size,
            config=config,
            init_method=config.output_layer_init_method,
            bias=self.add_bias,
            input_is_parallel=True
        )

    def forward(self, hidden_states):

        # [s, b, 4hp]
        intermediate_parallel, bias_parallel = self.dense_h_to_4h(hidden_states)

        if self.bias_gelu_fusion:
            assert self.add_bias is True
            assert self.activation_func == F.gelu
            intermediate_parallel = bias_gelu_impl(intermediate_parallel, bias_parallel)
        else:
            if bias_parallel is not None:
                intermediate_parallel = intermediate_parallel + bias_parallel
            intermediate_parallel = self.activation_func(intermediate_parallel)

        # [s, b, h]
        output, output_bias = self.dense_4h_to_h(intermediate_parallel)
        return output, output_bias

class SwitchMLP(MegatronModule):
    """
    Routes input to one of N MLP "experts"
    """
    def __init__(self, config):
        super(SwitchMLP, self).__init__()
        args = get_args()
        self.router = torch.nn.Linear(config.hidden_size, args.num_experts)
        self.experts = torch.nn.ModuleList()
        for i in range(args.num_experts):
            self.experts.append(ParallelMLP(config))

    def forward(self, hidden_states):
        # hidden_states: [s, b, h]
        s = hidden_states.size(0)
        b = hidden_states.size(1)
        h = hidden_states.size(2)
        route = self.router(hidden_states)
        route = torch.nn.functional.softmax(route, dim=2)
        max_prob, max_ind = torch.max(route, dim=2)
        max_prob = torch.unsqueeze(max_prob, 2) # [s b 1]

        # TODO (rprenger) TODO this could be made easier to read
        # Converting [s, b, h] to [s*b, h].
        # Each vector could be routed differently
        hidden_states = hidden_states.view(-1, hidden_states.size(2)) # [s*b h]
        max_prob = max_prob.view(-1, max_prob.size(2)) # [s*b 1]
        max_ind = max_ind.view(-1) # [s*b]

        output_total = torch.empty_like(hidden_states)
        output_bias_total = torch.empty_like(hidden_states)
        #TODO (rprenger) This does each expert in serial, but it could be parallelized

        for expert_num, expert in enumerate(self.experts):
            local_indices = (max_ind == expert_num).nonzero()
            hidden = hidden_states[local_indices,:]
            output, output_bias = expert(hidden)
            output_bias = output_bias.expand_as(output)
            output_total[local_indices,:] = output
            output_bias_total[local_indices,:] = output_bias

        output_total = output_total*max_prob
        output_bias_total = output_bias_total*max_prob
        output_total = output_total.view(s, b, h)
        output_bias_total = output_bias_total.view(s, b, h)

        return output_total, output_bias_total


class CoreAttention(MegatronModule):

    def __init__(self, layer_number, config,
                 attn_mask_type=AttnMaskType.padding):
        super(CoreAttention, self).__init__()
        self.fp16 = config.fp16
        self.bf16 = config.bf16

        self.apply_query_key_layer_scaling = config.apply_query_key_layer_scaling
        self.attention_softmax_in_fp32 = config.attention_softmax_in_fp32
        if self.apply_query_key_layer_scaling:
            self.attention_softmax_in_fp32 = True
        self.layer_number = max(1, layer_number)
        self.attn_mask_type = attn_mask_type
        self.sequence_parallel = config.sequence_parallel

        projection_size = config.kv_channels * config.num_attention_heads

        # Per attention head and per partition values.
        world_size = mpu.get_tensor_model_parallel_world_size()
        self.hidden_size_per_partition = core.utils.divide(projection_size,
                                                           world_size)
        self.hidden_size_per_attention_head = core.utils.divide(
            projection_size, config.num_attention_heads)
        self.num_attention_heads_per_partition = core.utils.divide(
            config.num_attention_heads, world_size)

        coeff = None
        self.norm_factor = math.sqrt(self.hidden_size_per_attention_head)
        if self.apply_query_key_layer_scaling:
            coeff = self.layer_number
            self.norm_factor *= coeff

        self.scale_mask_softmax = FusedScaleMaskSoftmax(
            self.fp16, self.bf16,
            self.attn_mask_type,
            config.masked_softmax_fusion,
            attention_mask_func,
            self.attention_softmax_in_fp32,
            coeff)

        # Dropout. Note that for a single iteration, this layer will generate
        # different outputs on different number of parallel partitions but
        # on average it should not be partition dependent.
        self.attention_dropout = torch.nn.Dropout(config.attention_dropout)

    def forward(self, query_layer, key_layer,
                value_layer, attention_mask):

        # ===================================
        # Raw attention scores. [b, np, s, s]
        # ===================================

        # [b, np, sq, sk]
        output_size = (query_layer.size(1),
                       query_layer.size(2),
                       query_layer.size(0),
                       key_layer.size(0))

        # [sq, b, np, hn] -> [sq, b * np, hn]
        query_layer = query_layer.view(output_size[2],
                                       output_size[0] * output_size[1], -1)
        # [sk, b, np, hn] -> [sk, b * np, hn]
        key_layer = key_layer.view(output_size[3],
                                   output_size[0] * output_size[1], -1)

        # preallocting input tensor: [b * np, sq, sk]
        matmul_input_buffer = mpu.get_global_memory_buffer().get_tensor(
            (output_size[0]*output_size[1], output_size[2], output_size[3]),
            query_layer.dtype, "mpu")

        # Raw attention scores. [b * np, sq, sk]
        matmul_result = torch.baddbmm(
            matmul_input_buffer,
            query_layer.transpose(0, 1),   # [b * np, sq, hn]
            key_layer.transpose(0, 1).transpose(1, 2),  # [b * np, hn, sk]
            beta=0.0, alpha=(1.0/self.norm_factor))

        # change view to [b, np, sq, sk]
        attention_scores = matmul_result.view(*output_size)

        # ===========================
        # Attention probs and dropout
        # ===========================

        # attention scores and attention mask [b, np, sq, sk]
        attention_probs = self.scale_mask_softmax(attention_scores,
                                                  attention_mask)

        # This is actually dropping out entire tokens to attend to, which might
        # seem a bit unusual, but is taken from the original Transformer paper.
        if not self.sequence_parallel:
            with tensor_parallel.get_cuda_rng_tracker().fork():
                attention_probs = self.attention_dropout(attention_probs)
        else:
            attention_probs = self.attention_dropout(attention_probs)

        # =========================
        # Context layer. [sq, b, hp]
        # =========================

        # value_layer -> context layer.
        # [sk, b, np, hn] --> [b, np, sq, hn]

        # context layer shape: [b, np, sq, hn]
        output_size = (value_layer.size(1),
                       value_layer.size(2),
                       query_layer.size(0),
                       value_layer.size(3))

        # change view [sk, b * np, hn]
        value_layer = value_layer.view(value_layer.size(0),
                                       output_size[0] * output_size[1], -1)

        # change view [b * np, sq, sk]
        attention_probs = attention_probs.view(output_size[0] * output_size[1],
                                               output_size[2], -1)

        # matmul: [b * np, sq, hn]
        context_layer = torch.bmm(attention_probs, value_layer.transpose(0, 1))

        # change view [b, np, sq, hn]
        context_layer = context_layer.view(*output_size)

        # [b, np, sq, hn] --> [sq, b, np, hn]
        context_layer = context_layer.permute(2, 0, 1, 3).contiguous()

        # [sq, b, np, hn] --> [sq, b, hp]
        new_context_layer_shape = context_layer.size()[:-2] + \
            (self.hidden_size_per_partition,)
        context_layer = context_layer.view(*new_context_layer_shape)

        return context_layer


class FlashSelfAttention(torch.nn.Module):
    """Implement the scaled dot product attention with softmax.
    Arguments
    ---------
        softmax_scale: The temperature to use for the softmax attention.
                      (default: 1/sqrt(d_keys) where d_keys is computed at
                      runtime)
        attention_dropout: The dropout rate to apply to the attention
                           (default: 0.0)
    """
    def __init__(self, causal=False, softmax_scale=None, attention_dropout=0.0,
                 device=None, dtype=None):
        super().__init__()
        assert flash_attn_unpadded_func is not None, ('Please install FlashAttention first, '
                                                      'e.g., with pip install flash-attn')
        assert rearrange is not None, 'Please install einops first, e.g., with pip install einops'
        self.causal = causal
        self.softmax_scale = softmax_scale
        self.dropout_p = attention_dropout

    def forward(self, q, k, v):
        """Implements the multihead softmax attention.
        Arguments
        ---------
            q, k, v: The tensor containing the query, key, and value. (B, S, H, D)
        """

        assert all((i.dtype in [torch.float16, torch.bfloat16] for i in (q,k,v)))
        assert all((i.is_cuda for i in (q,k,v)))

        batch_size, seqlen_q = q.shape[0], q.shape[1]
        seqlen_k = k.shape[1]

        q, k, v = [rearrange(x, 'b s ... -> (b s) ...') for x in [q, k, v]]
        cu_seqlens_q = torch.arange(0, (batch_size + 1) * seqlen_q, step=seqlen_q, dtype=torch.int32,
                                    device=q.device)

        if self.training:
            # during training q,k,v always have same seqlen
            assert seqlen_k == seqlen_q

            is_causal = self.causal
            cu_seqlens_k = cu_seqlens_q
            dropout_p = self.dropout_p
        else:
            # turn off FA causal mask after first inference autoregressive iteration
            # only on first autoregressive step q,k,v have same seqlen
            is_causal = seqlen_q == seqlen_k
            cu_seqlens_k = torch.arange(0, (batch_size + 1) * seqlen_k, step=seqlen_k, dtype=torch.int32,
                        device=q.device)
            dropout_p = 0

        output = flash_attn_unpadded_func(
            q, k, v, cu_seqlens_q, cu_seqlens_k, seqlen_q, seqlen_k,
            dropout_p,
            softmax_scale=self.softmax_scale, causal=is_causal
        )

        output = rearrange(output, '(b s) ... -> b s ...', b=batch_size)
        return output


class ParallelAttention(MegatronModule):
    """Parallel self-attention layer abstract class.

    Self-attention layer takes input with size [s, b, h]
    and returns output of the same size.
    """

    def __init__(self, config, layer_number,
                 attention_type=AttnType.self_attn,
                 attn_mask_type=AttnMaskType.padding):
        super(ParallelAttention, self).__init__()
        args = get_args()
        self.layer_number = max(1, layer_number)
        self.attention_type = attention_type
        self.attn_mask_type = attn_mask_type
        self.params_dtype = config.params_dtype
        self.sequence_parallel = config.sequence_parallel

        self.group_query_attention = args.group_query_attention
        self.num_query_groups = args.num_query_groups
        
        if self.group_query_attention:
            key_projection_size = args.kv_channels * args.num_query_groups
        else:
            key_projection_size = args.kv_channels * args.num_attention_heads
        
        self.use_flash_attn = args.use_flash_attn \
            and attention_type == AttnType.self_attn \
            and self.attn_mask_type == AttnMaskType.causal
        if self.use_flash_attn:
            if flash_attn_unpadded_func is None:
                raise ImportError('FlashAttention is not installed, please install with '
                                  'pip install flash-attn')
            assert attention_type == AttnType.self_attn, ('FlashAttention code path only supports '
                                                          'self-attention for now')
            assert self.attn_mask_type == AttnMaskType.causal, ('FlashAttention code path only '
                                                                'supports causal mask for now')
            if rearrange is None:
                raise ImportError('einops is not installed, please install with pip install einops')

        projection_size = config.kv_channels * config.num_attention_heads

        # Per attention head and per partition values.
        world_size = mpu.get_tensor_model_parallel_world_size()
        self.hidden_size_per_attention_head = core.utils.divide(
            projection_size, config.num_attention_heads)
        self.num_attention_heads_per_partition = core.utils.divide(
<<<<<<< HEAD
            args.num_attention_heads, world_size)
        if self.group_query_attention:
            if args.num_query_groups % world_size != 0: 
                raise NotImplementedError('Currently the num_query_groups should be '
                                                            'greater or equal to tensor parallel size')
            self.num_query_groups_per_partition = core.utils.divide(
                        args.num_query_groups, world_size)
        else:
            self.num_query_groups_per_partition = self.num_attention_heads_per_partition
=======
            config.num_attention_heads, world_size)
>>>>>>> 5089e89b

        # Strided linear layer.
        if attention_type == AttnType.self_attn:
            self.query_key_value = tensor_parallel.ColumnParallelLinear(
<<<<<<< HEAD
                args.hidden_size,
                projection_size + 2 * key_projection_size,
=======
                config.hidden_size,
                3 * projection_size,
                config=config,
                init_method=config.init_method,
>>>>>>> 5089e89b
                bias=args.add_bias_linear,
                gather_output=False)
        else:
            assert attention_type == AttnType.cross_attn

            if self.group_query_attention:
                raise NotImplementedError("Grouped query attention not implemented for cross-attention.")
            
            self.query = tensor_parallel.ColumnParallelLinear(
                config.hidden_size,
                projection_size,
                config=config,
                init_method=config.init_method,
                bias=config.add_bias_linear,
                gather_output=False)

            self.key_value = tensor_parallel.ColumnParallelLinear(
                config.hidden_size,
                2 * projection_size,
                config=config,
                init_method=config.init_method,
                bias=config.add_bias_linear,
                gather_output=False)

<<<<<<< HEAD
        self.core_attention = CoreAttention(self.layer_number,
                                                self.attn_mask_type)
        self.checkpoint_core_attention = args.recompute_granularity == 'selective'
=======
        self.core_attention = CoreAttention(self.layer_number, config,
                                            self.attn_mask_type)
        self.checkpoint_core_attention = config.recompute_granularity == 'selective'
>>>>>>> 5089e89b

        if self.use_flash_attn:
            self.core_attention_flash = FlashSelfAttention(
                causal=True, attention_dropout=config.attention_dropout
            )

        # Output.
        self.dense = tensor_parallel.RowParallelLinear(
            projection_size,
            config.hidden_size,
            config=config,
            init_method=config.output_layer_init_method,
            bias=args.add_bias_linear,
            input_is_parallel=True,
            skip_bias_add=True)

    def _checkpointed_attention_forward(self, query_layer, key_layer,
                                        value_layer, attention_mask,
                                        rotary_pos_emb=None):
        """Forward method with activation checkpointing."""
        def custom_forward(*inputs):
            query_layer = inputs[0]
            key_layer = inputs[1]
            value_layer = inputs[2]
            attention_mask = inputs[3]
            output_ = self.core_attention(query_layer, key_layer,
                                          value_layer, attention_mask)
            return output_

        q_pos_emb, k_pos_emb = (None, None) if rotary_pos_emb is None \
            else rotary_pos_emb

        hidden_states = tensor_parallel.checkpoint(
            custom_forward,
            False, query_layer, key_layer, value_layer, attention_mask,
            q_pos_emb, k_pos_emb)

        return hidden_states

    def _allocate_memory(self, inference_max_sequence_len, batch_size, num_attention_heads):
        return torch.empty(
            inference_max_sequence_len,
            batch_size,
            num_attention_heads,
            self.hidden_size_per_attention_head,
            dtype=self.params_dtype,
            device=torch.cuda.current_device())

    def forward(self, hidden_states, attention_mask,
                encoder_output=None, inference_params=None,
                rotary_pos_emb=None):
        # hidden_states: [sq, b, h]

        # =================================================
        # Pre-allocate memory for key-values for inference.
        # =================================================
        is_first_step = False
        if inference_params:
            if self.layer_number not in inference_params.key_value_memory_dict:
                inf_max_seq_len = inference_params.max_sequence_len
                inf_max_batch_size = inference_params.max_batch_size
                inference_key_memory = self._allocate_memory(
                    inf_max_seq_len, inf_max_batch_size, 
                    self.num_query_groups_per_partition)
                inference_value_memory = self._allocate_memory(
                    inf_max_seq_len, inf_max_batch_size, 
                    self.num_query_groups_per_partition)

                inference_params.key_value_memory_dict[self.layer_number] = (
                    inference_key_memory, inference_value_memory)
                is_first_step = True
            else:
                inference_key_memory, inference_value_memory = \
                    inference_params.key_value_memory_dict[self.layer_number]

        # =====================
        # Query, Key, and Value
        # =====================
        if self.attention_type == AttnType.self_attn:
            # Attention heads [sq, b, h] --> [sq, b, (np * 1 * hn + ng * 2 * hn)]
            mixed_x_layer, _ = self.query_key_value(hidden_states)

            # [sq, b, hp] --> [sq, b, np + 2 * ng, hn]
            new_tensor_shape = mixed_x_layer.size()[:-1] + (
                self.num_attention_heads_per_partition + 2 * self.num_query_groups_per_partition,
                self.hidden_size_per_attention_head,
            )
            mixed_x_layer = mixed_x_layer.view(*new_tensor_shape)

            # [sq, b, np + 2 * ng, hn] --> [sq, b, np, hn], [sq, b, ng, hn], [sq, b, ng, hn]
            (query_layer,
            key_layer,
            value_layer) = torch.split(mixed_x_layer, [self.num_attention_heads_per_partition, 
                                                       self.num_query_groups_per_partition,
                                                       self.num_query_groups_per_partition], 
                                                       dim=2)
            
        else:
            # Attention heads [sk, b, h] --> [sk, b, (np * 2 * hn)]
            mixed_kv_layer, _ = self.key_value(encoder_output)

            # [sk, b, (np * 2 * hn)] --> [sk, b, np, 2 * hn]
            new_tensor_shape = mixed_kv_layer.size()[:-1] + \
                (self.num_attention_heads_per_partition,
                2 * self.hidden_size_per_attention_head)
            mixed_kv_layer = mixed_kv_layer.view(*new_tensor_shape)

            # [sk, b, np, 2 * hn] --> 2 [sk, b, np, hn]
            (key_layer,
            value_layer) = tensor_parallel.split_tensor_along_last_dim(mixed_kv_layer, 2)

            # Attention head [sq, b, h] --> [sq, b, hp]
            query_layer, _ = self.query(hidden_states)
            # [sq, b, hp] --> [sq, b, np, hn]
            new_tensor_shape = query_layer.size()[:-1] + \
                (self.num_attention_heads_per_partition,
                self.hidden_size_per_attention_head)
            query_layer = query_layer.view(*new_tensor_shape)

        # ==================================
        # Adjust key and value for inference
        # ==================================

        # duplicate the pos_emb for self attention
        if rotary_pos_emb is not None:
            if isinstance(rotary_pos_emb, tuple):
                rotary_pos_emb = rotary_pos_emb
            else:
                rotary_pos_emb = ((rotary_pos_emb,) * 2)

        if inference_params:
            batch_start = inference_params.batch_size_offset
            batch_end = batch_start + key_layer.size(1)
            assert batch_end <= inference_key_memory.size(1)
            sequence_start = inference_params.sequence_len_offset
            sequence_end = sequence_start + key_layer.size(0)
            assert sequence_end <= inference_key_memory.size(0)
            # Copy key and values.
            inference_key_memory[sequence_start:sequence_end,
                                 batch_start:batch_end, ...] = key_layer
            inference_value_memory[sequence_start:sequence_end,
                                   batch_start:batch_end, ...] = value_layer
            key_layer = inference_key_memory[
                :sequence_end, batch_start:batch_end, ...]
            value_layer = inference_value_memory[
                :sequence_end, batch_start:batch_end, ...]


            # adjust the key rotary positional embedding
            if rotary_pos_emb is not None:
                q_pos_emb, k_pos_emb = rotary_pos_emb
                # need to cross check this condition during inference
                # if not set_inference_key_value_memory:
                if not is_first_step:
                    # In inference, we compute one token at a time.
                    # Select the correct positional embedding
                    # (only the last token in the sequence)
                    q_pos_emb = q_pos_emb[sequence_end - 1 : sequence_end]
                else:
                    # In the first forward pass of inference,
                    # we use the entire provided prefix.
                    # q_pos_emb here has the rope embeddings of the entire
                    # prefix + to-be-generated output so
                    # we slice to just the prefix.
                    q_pos_emb = q_pos_emb[:sequence_end, :, :, :]
                k_pos_emb = k_pos_emb[:sequence_end, :, :, :]
                rotary_pos_emb = (q_pos_emb, k_pos_emb)

        # ==================================
        # core attention computation
        # ==================================
        
        # expand the key_layer and value_layer [sk, b, ng, hn] -> [sk, b, np, hn]
        key_layer = key_layer.repeat_interleave(int(self.num_attention_heads_per_partition / self.num_query_groups_per_partition),
                                            dim = 2)
        value_layer = value_layer.repeat_interleave(int(self.num_attention_heads_per_partition / self.num_query_groups_per_partition),
                                            dim = 2)

        # apply relative positional encoding (rotary embedding)
        if rotary_pos_emb is not None:
            q_pos_emb, k_pos_emb = rotary_pos_emb
            query_layer = apply_rotary_pos_emb(query_layer, q_pos_emb)
            key_layer = apply_rotary_pos_emb(key_layer, k_pos_emb)
            # TODO, can apply positional embedding to value_layer so it has
            # absolute positional embedding.
            # otherwise, only relative positional embedding takes effect
            # value_layer = apply_rotary_pos_emb(value_layer, k_pos_emb)

        if not self.use_flash_attn:
            if self.checkpoint_core_attention:
                context_layer = self._checkpointed_attention_forward(
                    query_layer, key_layer, value_layer, attention_mask)
            else:
                context_layer = self.core_attention(
                    query_layer, key_layer, value_layer, attention_mask)
        else:
            q, k, v = [rearrange(x, 's b ... -> b s ...').contiguous()
                       for x in (query_layer, key_layer, value_layer)]
            if not self.sequence_parallel:
                with tensor_parallel.get_cuda_rng_tracker().fork():
                    context_layer = self.core_attention_flash(q, k, v)
            else:
                context_layer = self.core_attention_flash(q, k, v)
            context_layer = rearrange(context_layer, 'b s h d -> s b (h d)').contiguous()

        # =================
        # Output. [sq, b, h]
        # =================

        output, bias = self.dense(context_layer)

        return output, bias


def bias_dropout_add(x, bias, residual, prob, training):
    # type: (Tensor, Optional[Tensor], Tensor, float, bool) -> Tensor
    if bias is not None:
        x = x + bias
    out = torch.nn.functional.dropout(x, p=prob, training=training)
    out = residual + out
    return out


def get_bias_dropout_add(training):
    def _bias_dropout_add(x, bias, residual, prob):
        return bias_dropout_add(x, bias, residual, prob, training)
    return _bias_dropout_add


@torch.jit.script
def bias_dropout_add_fused_train(x: torch.Tensor,
                                 bias: Optional[torch.Tensor],
                                 residual: torch.Tensor,
                                 prob: float) -> torch.Tensor:
    return bias_dropout_add(x, bias, residual, prob, True)


@torch.jit.script
def bias_dropout_add_fused_inference(x: torch.Tensor,
                                     bias: Optional[torch.Tensor],
                                     residual: torch.Tensor,
                                     prob: float) -> torch.Tensor:
    return bias_dropout_add(x, bias, residual, prob, False)


class ParallelTransformerLayer(MegatronModule):
    """A single transformer layer.

    Transformer layer takes input with size [s, b, h] and returns an
    output of the same size.
    """

    def __init__(self, config,
                 layer_number, layer_type=LayerType.encoder,
                 self_attn_mask_type=AttnMaskType.padding,
                 drop_path_rate=0.):
                 # retriever=None):
        args = get_args()

        super(ParallelTransformerLayer, self).__init__()
        self.layer_number = layer_number
        self.layer_type = layer_type

        self.apply_residual_connection_post_layernorm \
            = config.apply_residual_connection_post_layernorm

        self.bf16 = config.bf16
        self.fp32_residual_connection = config.fp32_residual_connection

        # Layernorm on the input data.
        self.input_layernorm = LayerNorm(
            config.hidden_size,
            eps=config.layernorm_epsilon,
            no_persist_layer_norm=args.no_persist_layer_norm,
            sequence_parallel=config.sequence_parallel,
            apply_layernorm_1p=args.apply_layernorm_1p)

        # Self attention.
        self.self_attention = ParallelAttention(
            config,
            layer_number,
            attention_type=AttnType.self_attn,
            attn_mask_type=self_attn_mask_type)
        self.hidden_dropout = config.hidden_dropout
        self.bias_dropout_fusion = config.bias_dropout_fusion
        self.drop_path = DropPath(drop_path_rate) if drop_path_rate > 0.0 else None

        # Layernorm on the attention output
        self.post_attention_layernorm = LayerNorm(
            config.hidden_size,
            eps=config.layernorm_epsilon,
            no_persist_layer_norm=not config.persist_layer_norm,
            sequence_parallel=config.sequence_parallel,
            apply_layernorm_1p=args.apply_layernorm_1p)

        # Cross attention.
        if self.layer_type in (LayerType.decoder,
                               LayerType.retro_decoder,
                               LayerType.retro_decoder_with_retriever,
                               LayerType.retro_encoder):
            self.inter_attention = ParallelAttention(
                config,
                layer_number,
                attention_type=AttnType.cross_attn)
            # Layernorm on the attention output.
            self.post_inter_attention_layernorm = LayerNorm(
                config.hidden_size,
                eps=config.layernorm_epsilon,
                no_persist_layer_norm=not config.persist_layer_norm,
                sequence_parallel=config.sequence_parallel,
                apply_layernorm_1p=args.apply_layernorm_1p)

        # MLP
        if args.num_experts is not None:
            self.mlp = SwitchMLP(config)
        else:
            self.mlp = ParallelMLP(config)

        # Set bias+dropout+add fusion grad_enable execution handler.
        TORCH_MAJOR = int(torch.__version__.split('.')[0])
        TORCH_MINOR = int(torch.__version__.split('.')[1])
        use_nvfuser = TORCH_MAJOR > 1 or (TORCH_MAJOR == 1 and TORCH_MINOR >= 10)
        self.bias_dropout_add_exec_handler = \
                nullcontext if use_nvfuser else torch.enable_grad

        if args.retro_add_retriever:
            retro_args = get_retro_args()
            self.retro_num_neighbors = args.retro_num_neighbors
            self.retro_chunk_length = retro_args.retro_gpt_chunk_length
            self.retro_retrieved_length = retro_args.retro_gpt_retrieved_length

        # Retriever (bi-directional transformer with cross attention)
        if layer_type == LayerType.retro_decoder_with_retriever:
            self.retriever = ParallelTransformer(
                config=config,
                model_type=ModelType.retro_encoder,
                self_attn_mask_type=AttnMaskType.padding,
                pre_process=True,
                post_process=False,
            )
            self._retriever_key = 'retriever'
        else:
            self.retriever = None

    def default_decoder_cross_attention(self,
                                        encoder_output,
                                        enc_dec_attn_mask,
                                        layernorm_input,
                                        layernorm_output,
                                        bias_dropout_add_func):
        '''Cross attention for a standard encoder-decoder model.'''

        # Attention.
        attention_output, attention_bias = \
            self.inter_attention(layernorm_output,
                                 enc_dec_attn_mask,
                                 encoder_output=encoder_output)

        # Residual connection.
        if self.apply_residual_connection_post_layernorm:
            residual = layernorm_output
        else:
            residual = layernorm_input

        if attention_bias is not None:
            attention_bias = attention_bias.expand_as(residual)

        # Bias-dropout-add.
        with self.bias_dropout_add_exec_handler():
            layernorm_input = bias_dropout_add_func(
                attention_output,
                attention_bias,
                residual,
                self.hidden_dropout)

        # Layer norm.
        layernorm_output = self.post_inter_attention_layernorm(layernorm_input)

        return layernorm_input, layernorm_output

    def retro_encoder_cross_attention(self,
                                      retriever_output,
                                      layernorm_input,
                                      layernorm_output,
                                      bias_dropout_add_func):
        """Cross attention for Retro encoder.

        Notation:
            ns : Sequence length.
            bs : Batch size.
            d  : Hidden size.
            l  : Number of chunks per sample (i.e., seq_length/chunk_length).
            k  : Number of neighbors.
            r  : Number of retrieved tokens (neighbors + continuation).
        """

        ns, bs, d = layernorm_output.shape # [r, bs * l * k, d]

        # Divide sequence dimension into chunks.
        chunked_outputs = layernorm_output.reshape(self.retro_retrieved_length,
                                                   -1,
                                                   self.retro_num_neighbors,
                                                   d)
        chunked_outputs_before_layer_norm = \
            layernorm_input.reshape(self.retro_retrieved_length, -1,
                                    self.retro_num_neighbors, d) # [r, bs*l, k, d]

        # Per-chunk attention.
        layernorm_inputs = []
        layernorm_outputs = []
        for k in range(self.retro_num_neighbors):

            # Attention.
            chunked_output = chunked_outputs[:,:,k].contiguous()
            attention_output, attention_bias = \
                self.inter_attention(
                    chunked_output, # Q (neighbor embedding)
                    None,
                    encoder_output=retriever_output) # K, V (hidden act)

            # Residual connection.
            if self.apply_residual_connection_post_layernorm:
                residual = chunked_output
            else:
                residual = chunked_outputs_before_layer_norm[:,:,k]

            # Re-enable torch grad to enable fused optimization.
            with torch.enable_grad():
                layernorm_input = bias_dropout_add_func(
                    attention_output,
                    None if attention_bias is None else attention_bias.expand_as(residual),
                    residual,
                    self.hidden_dropout)
                layernorm_inputs.append(layernorm_input)

            # Layer norm.
            layernorm_output = \
                self.post_inter_attention_layernorm(layernorm_input)
            layernorm_outputs.append(layernorm_output)

        # Concatenate layer norms.
        # layernorm_input : [r, k * bs * l, d]
        # layernorm_output : [r, k * bs * l, d]
        layernorm_input = \
            torch.stack(layernorm_inputs, dim=1).reshape(ns, bs, d)
        layernorm_output = \
            torch.stack(layernorm_outputs, dim=1).reshape(ns, bs, d)

        return layernorm_input, layernorm_output

    def retro_decoder_cross_attention(self,
                                      retriever_input,
                                      retriever_output,
                                      retriever_attn_mask,
                                      layernorm_input,
                                      layernorm_output,
                                      inference_params,
                                      bias_dropout_add_func):
        """Cross attention for Retro decoder.

        Notation:
            ns : Sequence length.
            bs : Batch size.
            d  : Hidden size.
            l  : Number of chunks per sample (i.e., seq_length/chunk_length).
            m  : Number of tokens per chunk.
            k  : Number of neighbors.
            r  : Number of retrieved tokens (neighbors + continuation).
        """

        ns, bs, d = layernorm_output.shape
        l = int(np.ceil(ns / self.retro_chunk_length))

        # Retrieve neighbors.
        if self.layer_type == LayerType.retro_decoder_with_retriever:
            first_ns = ns % self.retro_chunk_length
            if first_ns > 0:
                raise Exception("test this case.")
                first_chunk, rest_chunk = \
                    layernorm_output[:first_ns], layernorm_output[first_ns:]
                first_chunk = torch.nn.functional.pad(
                    first_chunk,
                    (0, 0, 0, 0, 0, self.retro_chunk_length - first_ns),
                    'constant',
                    0)
                chunked_output = \
                    torch.cat((first_chunk, rest_chunk), dim=0) # [l * m, bs, d]
            else:
                chunked_output = layernorm_output # [l * m, bs, d]
            chunked_output = chunked_output \
                .reshape(l, self.retro_chunk_length, bs, d) \
                .permute(1, 2, 0, 3) \
                .reshape(self.retro_chunk_length, bs * l, d) \
                .contiguous()

            # Get Encoder Output
            retriever_output = self.retriever(
                hidden_states=retriever_input,
                attention_mask=retriever_attn_mask,
                retriever_output=chunked_output,
                retriever_attn_mask=retriever_attn_mask,
                inference_params=inference_params) # [r, k * bs * l , d]
            retriever_output = retriever_output.reshape(
                self.retro_retrieved_length * self.retro_num_neighbors, bs * l, d) # [r * k, bs * l, d]

        # Chunks.
        pad = (ns - 1) % self.retro_chunk_length
        attending_chunks = layernorm_output[pad:]
        padded_chunks = torch.nn.functional.pad(
            attending_chunks,
            (0, 0, 0, 0, 0, self.retro_chunk_length - 1),
            'constant', 0)
        padded_chunked_output = padded_chunks \
            .reshape(l, self.retro_chunk_length, bs, d) \
            .permute(1, 2, 0, 3)
        padded_chunked_output = padded_chunked_output.reshape(
            self.retro_chunk_length, bs * l, d).contiguous()

        # Encoder output.
        attention_output, attention_bias = \
            self.inter_attention(padded_chunked_output,
                                 None,
                                 encoder_output=retriever_output)

        # Residual connection.
        if self.apply_residual_connection_post_layernorm:
            residual = layernorm_output
        else:
            residual = layernorm_input

        # Re-enable torch grad to enable fused optimization.
        with torch.enable_grad():
            layernorm_input = bias_dropout_add_func(
                attention_output,
                None if attention_bias is None else attention_bias.expand_as(attention_output),
                torch.zeros_like(attention_output),
                self.hidden_dropout)
            layernorm_input = layernorm_input \
                .reshape(self.retro_chunk_length, bs, l, d) \
                .permute(2, 0, 1, 3) # [l, m, bs, d]
            layernorm_input = layernorm_input.reshape(self.retro_chunk_length * l, bs, d)
            layernorm_input = torch.nn.functional.pad(
                layernorm_input,
                (0, 0, 0, 0, pad, 0),
                'constant', 0)[:ns] # [ns, b, d]
            layernorm_input = layernorm_input + residual

        # Layer norm post the decoder attention
        layernorm_output = self.post_inter_attention_layernorm(layernorm_input)

        return retriever_output, layernorm_input, layernorm_output

    def forward(self, hidden_states, attention_mask,
                encoder_output=None, enc_dec_attn_mask=None,
                retriever_input=None,
                retriever_output=None,
                retriever_attn_mask=None,
                inference_params=None,
                rotary_pos_emb=None):
        # hidden_states: [s, b, h]

        # Layer norm at the beginning of the transformer layer.
        layernorm_output = self.input_layernorm(hidden_states)

        # Self attention.
        attention_output, attention_bias = \
            self.self_attention(
                layernorm_output,
                attention_mask,
                inference_params=inference_params,
                rotary_pos_emb=rotary_pos_emb)

        # Residual connection.
        if self.apply_residual_connection_post_layernorm:
            residual = layernorm_output
        else:
            residual = hidden_states

        if self.drop_path is None:
            # jit scripting for a nn.module (with dropout) is not
            # trigerring the fusion kernel. For now, we use two
            # different nn.functional routines to account for varying
            # dropout semantics during training and inference phases.
            if self.bias_dropout_fusion:
                if self.training:
                    bias_dropout_add_func = bias_dropout_add_fused_train
                else:
                    bias_dropout_add_func = bias_dropout_add_fused_inference
            else:
                bias_dropout_add_func = get_bias_dropout_add(self.training)

            if attention_bias is not None:
                attention_bias = attention_bias.expand_as(residual)
            with self.bias_dropout_add_exec_handler():
                layernorm_input = bias_dropout_add_func(
                    attention_output,
                    attention_bias,
                    residual,
                    self.hidden_dropout)
        else:
            out = torch.nn.functional.dropout(attention_output + attention_bias,
                                              p=self.hidden_dropout,
                                              training=self.training)
            layernorm_input = residual + self.drop_path(out)

        # Layer norm post the self attention.
        layernorm_output = self.post_attention_layernorm(layernorm_input)

        # Cross attention.
        if self.layer_type == LayerType.encoder:
            pass
        elif self.layer_type == LayerType.decoder:
            layernorm_input, layernorm_output = \
                self.default_decoder_cross_attention(
                    encoder_output,
                    enc_dec_attn_mask,
                    layernorm_input,
                    layernorm_output,
                    bias_dropout_add_func)
        elif self.layer_type == LayerType.retro_encoder:
            layernorm_input, layernorm_output = \
                self.retro_encoder_cross_attention(
                    retriever_output,
                    layernorm_input,
                    layernorm_output,
                    bias_dropout_add_func)
        elif self.layer_type in (LayerType.retro_decoder,
                                 LayerType.retro_decoder_with_retriever):
            retriever_output, layernorm_input, layernorm_output = \
                self.retro_decoder_cross_attention(
                    retriever_input,
                    retriever_output,
                    retriever_attn_mask,
                    layernorm_input,
                    layernorm_output,
                    inference_params,
                    bias_dropout_add_func)
        else:
            raise Exception("Unsupported layer type, '%s'." %
                            self.layer_type.name)

        # MLP.
        mlp_output, mlp_bias = self.mlp(layernorm_output)

        # Second residual connection.
        if self.apply_residual_connection_post_layernorm:
            residual = layernorm_output
        else:
            residual = layernorm_input

        if self.drop_path is None:
            if mlp_bias is not None:
                mlp_bias = mlp_bias.expand_as(residual)
            with self.bias_dropout_add_exec_handler():
                output = bias_dropout_add_func(
                    mlp_output,
                    mlp_bias,
                    residual,
                    self.hidden_dropout)

            # Jit compiled function creates 'view' tensor. This tensor
            # potentially gets saved in the MPU checkpoint function context,
            # which rejects view tensors. While making a viewless tensor here
            # won't result in memory savings (like the data loader, or
            # p2p_communication), it serves to document the origin of this
            # 'view' tensor.
            output = core.utils.make_viewless_tensor(inp = output,
                                                     requires_grad = output.requires_grad,
                                                     keep_graph = True)

        else:
            if mlp_bias is not None:
                mlp_output = mlp_output + mlp_bias
            out = torch.nn.functional.dropout(mlp_output,
                                              p=self.hidden_dropout,
                                              training=self.training)
            output = residual + self.drop_path(out)

        if self.layer_type == LayerType.retro_decoder_with_retriever:
            return output, retriever_output
        else:
            return output


class NoopTransformerLayer(MegatronModule):
    """A single 'no-op' transformer layer.

    The sole purpose of this layer is for when a standalone embedding layer
    is used (i.e., args.standalone_embedding_stage == True). In this case,
    zero transformer layers are assigned when pipeline rank == 0. Additionally,
    when virtual pipeline rank >= 1, zero total model parameters are created
    (virtual rank 0 contains the input embedding). This results in the model's
    input and output tensors being the same, which causes an error when
    performing certain memory optimiations on the output tensor (e.g.,
    deallocating it). Thus, this layer disconnects the input from the output
    via a clone. Since ranks containing a no-op layer are generally under-
    utilized (both compute and memory), there's no worry of any performance
    degredation.
    """

    def __init__(self, layer_number):
        super().__init__()
        self.layer_number = layer_number

    def forward(self, hidden_states, attention_mask,
                encoder_output=None, enc_dec_attn_mask=None,
                inference_params=None):
        return hidden_states.clone()


def _get_num_layers(args, model_type, is_decoder=False):
    """Compute the number of transformer layers resident on the current rank."""
    is_encoder_and_decoder_model = (model_type == ModelType.encoder_and_decoder)
    if model_type == ModelType.retro_encoder:
        num_layers = args.retro_encoder_layers
    elif mpu.get_pipeline_model_parallel_world_size() > 1:
        if is_encoder_and_decoder_model:
            assert args.pipeline_model_parallel_split_rank is not None

            # When a standalone embedding stage is used, a rank is taken from
            # the encoder's ranks, to be used for the encoder's embedding
            # layer. This way, the rank referenced by the 'split rank' remains
            # the same whether or not a standalone embedding stage is used.
            num_ranks_in_encoder = (
                args.pipeline_model_parallel_split_rank - 1
                if args.standalone_embedding_stage else
                args.pipeline_model_parallel_split_rank
            )
            num_ranks_in_decoder = args.transformer_pipeline_model_parallel_size - num_ranks_in_encoder
            assert args.encoder_num_layers % num_ranks_in_encoder == 0, \
                    'encoder_num_layers (%d) must be divisible by number of ranks given to encoder (%d)' % (args.encoder_num_layers, num_ranks_in_encoder)
            assert args.decoder_num_layers % num_ranks_in_decoder == 0, \
                    'decoder_num_layers (%d) must be divisible by number of ranks given to decoder (%d)' % (args.decoder_num_layers, num_ranks_in_decoder)
            if mpu.is_pipeline_stage_before_split():
                num_layers = (
                    0
                    if args.standalone_embedding_stage
                    and mpu.get_pipeline_model_parallel_rank() == 0 else
                    args.encoder_num_layers // num_ranks_in_encoder
                )
            else:
                num_layers = args.decoder_num_layers // num_ranks_in_decoder
        else:
            assert args.num_layers == args.encoder_num_layers
            assert args.num_layers % args.transformer_pipeline_model_parallel_size == 0, \
                'num_layers must be divisible by transformer_pipeline_model_parallel_size'

            # When a standalone embedding stage is used, all transformer layers
            # are divided among pipeline rank >= 1, while on pipeline rank 0,
            # ranks either contain the input embedding layer (virtual pp rank 0),
            # or no layers at all (virtual pp rank >= 1).
            num_layers = (
                0
                if args.standalone_embedding_stage
                and mpu.get_pipeline_model_parallel_rank() == 0 else
                args.num_layers // args.transformer_pipeline_model_parallel_size
            )
    else:
        if not is_decoder:
            num_layers = args.encoder_num_layers
        else:
            num_layers = args.decoder_num_layers
    return num_layers


def _get_layer_type(model_type, default_layer_type, retro_layer_numbers,
                    layer_number):
    args = get_args()
    if args.retro_add_retriever and layer_number in retro_layer_numbers:
        if model_type == ModelType.retro_decoder:
            return LayerType.retro_decoder_with_retriever \
                if layer_number == retro_layer_numbers[0] \
                   else LayerType.retro_decoder
        elif model_type == ModelType.retro_encoder:
            return LayerType.retro_encoder
        else:
            raise Exception("Unsupported model type, '%s'." % model_type)
    else:
        return default_layer_type


class ParallelTransformer(MegatronModule):
    """Transformer class."""

    def __init__(self, config,
                 model_type, layer_type=LayerType.encoder,
                 self_attn_mask_type=AttnMaskType.padding,
                 post_layer_norm=True,
                 pre_process=True,
                 post_process=True,
                 drop_path_rate=0.0):
        super(ParallelTransformer, self).__init__()
        args = get_args()

        self.layer_type = layer_type
        self.model_type = model_type
        self.bf16 = config.bf16
        self.fp32_residual_connection = config.fp32_residual_connection
        self.post_layer_norm = post_layer_norm
        self.pre_process = pre_process
        self.post_process = post_process
        self.input_tensor = None
        self.drop_path_rate = drop_path_rate
        self.transformer_impl = args.transformer_impl
        self.retro_add_retriever = args.retro_add_retriever

        # Store activation checkpoiting flag.
        self.recompute_granularity = config.recompute_granularity
        self.recompute_method = config.recompute_method
        self.recompute_num_layers = config.recompute_num_layers
        self.distribute_saved_activations = \
            config.distribute_saved_activations and not config.sequence_parallel

        self.sequence_parallel = config.sequence_parallel

        # Transformer Engine Init.
        self.transformer_engine_v_0_10 = False
        if self.transformer_impl == 'transformer_engine':
            global transformer_engine
            import transformer_engine
            from importlib.metadata import version
            from pkg_resources import packaging

            te_version = packaging.version.Version(version("transformer-engine"))
            if te_version >= packaging.version.Version("0.10.0"):
                self.transformer_engine_v_0_10 = True

            del version, packaging

            assert not args.squared_relu, "TransformerEngine does not support squared relu activation."

        self.use_fp8 = args.fp8_e4m3 or args.fp8_hybrid
        self.fp8_recipe = None
        self.fp8_group = None
        if self.use_fp8:
            self.fp8_group = mpu.get_data_parallel_group()
            if args.fp8_e4m3:
                fp8_format = transformer_engine.common.recipe.Format.E4M3
            elif args.fp8_hybrid:
                fp8_format = transformer_engine.common.recipe.Format.HYBRID
            self.fp8_recipe = transformer_engine.common.recipe.DelayedScaling(
                margin=args.fp8_margin,
                interval=args.fp8_interval,
                fp8_format=fp8_format,
                amax_history_len=args.fp8_amax_history_len,
                amax_compute_algo=args.fp8_amax_compute_algo,
                override_linear_precision=(False, False, not args.fp8_wgrad),
            )

        self.num_microbatches_in_previous_step = -1
        self.microbatch_count = 0
        self.checkpoint_core_attention = config.recompute_granularity == 'selective'

        # Number of layers.
        self.num_layers = _get_num_layers(args, model_type,
                                          layer_type==LayerType.decoder)

        self.drop_path_rates = [
            rate.item() for rate in
            torch.linspace(0, self.drop_path_rate, config.num_layers)]

        self.retro_layer_numbers = None
        if model_type == ModelType.retro_decoder:
            retro_layer_start = 6 if config.num_layers <= 15 else 9
            self.retro_layer_numbers = \
                np.arange(retro_layer_start, args.num_layers + 1, 3).tolist()
        if model_type == ModelType.retro_encoder:
            self.retro_layer_numbers = [1]

        # Transformer layers.
        if args.retro_add_retriever:
            assert self.recompute_granularity != 'full', \
                "Full recompute not supported for Retro."
            assert args.transformer_impl == 'local', \
                "Transformer engine does not support Retro layers."
        def build_layer(layer_number):
            if args.transformer_impl == 'local':
                current_layer_type = _get_layer_type(
                    model_type, layer_type, self.retro_layer_numbers,
                    layer_number)
                return ParallelTransformerLayer(
                    config,
                    layer_number,
                    layer_type=current_layer_type,
                    self_attn_mask_type=self_attn_mask_type,
                    drop_path_rate=self.drop_path_rates[layer_number - 1])
            else:
                # This argument is only available from TE v0.10 onwards.
                activation_kwarg = {}
                if self.transformer_engine_v_0_10:
                    activation_kwarg["activation"] = "swiglu" if args.swiglu else "gelu"
                return transformer_engine.pytorch.TransformerLayer(
                    config.hidden_size,
                    config.ffn_hidden_size,
                    config.num_attention_heads,
                    layernorm_epsilon=config.layernorm_epsilon,
                    hidden_dropout=config.hidden_dropout,
                    attention_dropout=config.attention_dropout,
                    init_method=config.init_method,
                    output_layer_init_method=config.output_layer_init_method,
                    layer_number=layer_number,
                    kv_channels=config.kv_channels,
                    self_attn_mask_type=self_attn_mask_type.name,
                    tp_group=mpu.get_tensor_model_parallel_group(),
                    get_rng_state_tracker=tensor_parallel.get_cuda_rng_tracker,
                    fuse_wgrad_accumulation=config.gradient_accumulation_fusion,
                    apply_query_key_layer_scaling=config.apply_query_key_layer_scaling,
                    attention_softmax_in_fp32=config.attention_softmax_in_fp32,
                    seq_length=args.seq_length,
                    micro_batch_size=args.micro_batch_size,
                    sequence_parallel=config.sequence_parallel,
                    params_dtype=config.params_dtype,
                    apply_residual_connection_post_layernorm=config.apply_residual_connection_post_layernorm,
                    output_layernorm=False,
                    layer_type="encoder",
                    drop_path_rate=self.drop_path_rates[layer_number - 1],
                    set_parallel_mode=True,
                    fuse_qkv_params=True,
                    **activation_kwarg)

        if config.virtual_pipeline_model_parallel_size is not None:
            assert config.num_layers % config.virtual_pipeline_model_parallel_size == 0, \
                'num_layers_per_stage must be divisible by ' \
                'virtual_pipeline_model_parallel_size'
            assert args.model_type != ModelType.encoder_and_decoder
            # Number of layers in each model chunk is the number of layers in the stage,
            # divided by the number of model chunks in a stage.
            self.num_layers = self.num_layers // config.virtual_pipeline_model_parallel_size
            # With 8 layers, 2 stages, and 4 model chunks, we want an assignment of
            # layers to stages like (each list is a model chunk):
            # Stage 0: [0]  [2]  [4]  [6]
            # Stage 1: [1]  [3]  [5]  [7]
            # With 8 layers, 2 stages, and 2 virtual stages, we want an assignment of
            # layers to stages like (each list is a model chunk):
            # Stage 0: [0, 1]  [4, 5]
            # Stage 1: [2, 3]  [6, 7]
            offset = mpu.get_virtual_pipeline_model_parallel_rank() * (
                config.num_layers // config.virtual_pipeline_model_parallel_size) + \
                (mpu.get_pipeline_model_parallel_rank() * self.num_layers)
        else:
            # Each stage gets a contiguous set of layers.
            if args.model_type == ModelType.encoder_and_decoder and \
                    mpu.get_pipeline_model_parallel_world_size() > 1:
                pipeline_rank = mpu.get_pipeline_model_parallel_rank()
                if layer_type == LayerType.encoder:
                    offset = pipeline_rank * self.num_layers
                else:
                    num_ranks_in_enc = args.pipeline_model_parallel_split_rank
                    offset = (pipeline_rank - num_ranks_in_enc) * self.num_layers
            else:
                offset = mpu.get_pipeline_model_parallel_rank() * self.num_layers

        if self.num_layers == 0:
            # When a standalone embedding stage is used (e.g.,
            # args.standalone_embedding_stage == True), virtual pipeline ranks
            # on pipeline rank 0 will have zero transformer layers assigned to
            # them. This results in the model's input and output tensors to be
            # the same, which will cause failure for certain output tensor
            # optimizations (e.g., pipeline output deallocation). To remedy
            # this, we assign a 'no-op' layer on these ranks, which will
            # disconnect the input tensor from the output tensor.
            self.num_layers = 1
            self.layers = torch.nn.ModuleList([ NoopTransformerLayer(1) ])
        else:
            self.layers = torch.nn.ModuleList(
                [build_layer(i + 1 + offset) for i in range(self.num_layers)])

            # Update dropout rate for Retro encoder.
            if model_type == ModelType.retro_encoder:
                for layer in self.layers:
                    if layer.self_attention.use_flash_attn:
                        layer.self_attention.core_attention_flash.dropout_p = \
                            torch.nn.Dropout(args.retro_encoder_attention_dropout)
                    else:
                        layer.self_attention.core_attention.attention_dropout.p =\
                            args.retro_encoder_attention_dropout
                    layer.hidden_dropout = args.retro_encoder_hidden_dropout

        if self.post_process and self.post_layer_norm:
            # Final layer norm before output.
            self.final_layernorm = LayerNorm(
                config.hidden_size,
                eps=config.layernorm_epsilon,
                no_persist_layer_norm=args.no_persist_layer_norm,
                sequence_parallel=config.sequence_parallel,
                apply_layernorm_1p=args.apply_layernorm_1p)

    def _get_layer(self, layer_number):
        return self.layers[layer_number]

    def _checkpointed_forward(self, hidden_states, attention_mask,
                              encoder_output, enc_dec_attn_mask,
                              rotary_pos_emb, is_first_microbatch):
        """Forward method with activation checkpointing."""
        def custom(start, end):
            def custom_forward(*args, **kwargs):
                x_, *args = args
                for index in range(start, end):
                    layer = self._get_layer(index)
                    x_ = layer(x_, *args, **kwargs)
                return x_
            return custom_forward

        te_forward_kwargs = {}
        if self.transformer_impl == 'transformer_engine':
            te_forward_kwargs['is_first_microbatch'] = is_first_microbatch
            if self.transformer_engine_v_0_10:
                te_forward_kwargs['rotary_pos_emb'] = rotary_pos_emb

        if self.recompute_method == 'uniform':
            # Uniformly divide the total number of Transformer layers and
            # checkpoint the input activation of each divided chunk.
            # A method to further reduce memory usage reducing checkpoints.
            l = 0
            while l < self.num_layers:
                if self.transformer_impl == 'transformer_engine':
                    hidden_states = transformer_engine.pytorch.distributed.checkpoint(
                        custom(l, l + self.recompute_num_layers),
                        self.distribute_saved_activations,
                        tensor_parallel.get_cuda_rng_tracker,
                        mpu.get_tensor_model_parallel_group(),
                        hidden_states, attention_mask, encoder_output,
                        enc_dec_attn_mask, **te_forward_kwargs)
                else:
                    hidden_states = tensor_parallel.checkpoint(
                        custom(l, l + self.recompute_num_layers),
                        self.distribute_saved_activations,
                        hidden_states, attention_mask,
                        encoder_output, enc_dec_attn_mask,
                        None, None, None, None, rotary_pos_emb)

                l += self.recompute_num_layers

        elif self.recompute_method == 'block':
            # Checkpoint the input activation of only a set number of individual
            # Transformer layers and skip the rest.
            # A method fully use the device memory removing redundant re-computation.
            for l in range(self.num_layers):
                if l < self.recompute_num_layers:
                    if self.transformer_impl == 'transformer_engine':
                        hidden_states = transformer_engine.pytorch.distributed.checkpoint(
                            custom(l, l + 1),
                            self.distribute_saved_activations,
                            tensor_parallel.get_cuda_rng_tracker,
                            mpu.get_tensor_model_parallel_group(),
                            hidden_states, attention_mask, encoder_output,
                            enc_dec_attn_mask, **te_forward_kwargs)
                    else:
                        hidden_states = tensor_parallel.checkpoint(
                            custom(l, l + 1),
                            self.distribute_saved_activations,
                            hidden_states, attention_mask,
                            encoder_output, enc_dec_attn_mask,
                            None, None, None, None, rotary_pos_emb)
                else:
                    if self.transformer_impl == 'transformer_engine':
                        hidden_states = custom(l, l + 1)(
                            hidden_states, attention_mask, encoder_output,
                            enc_dec_attn_mask, **te_forward_kwargs)
                    else:
                        hidden_states = custom(l, l + 1)(
                            hidden_states, attention_mask,
                            encoder_output, enc_dec_attn_mask,
                            None, None, None, None, rotary_pos_emb)
        else:
            raise ValueError("Invalid activation recompute method.")

        return hidden_states

    def set_input_tensor(self, input_tensor):
        """Set input tensor to be used instead of forward()'s input.

        When doing pipeline parallelism the input from the previous
        stage comes from communication, not from the input, so the
        model's forward_step_func won't have it. This function is thus
        used by internal code to bypass the input provided by the
        forward_step_func"""
        self.input_tensor = input_tensor

    def forward(self, hidden_states, attention_mask,
                encoder_output=None, enc_dec_attn_mask=None,
                retriever_input=None,
                retriever_output=None,
                retriever_attn_mask=None,
                inference_params=None,
                rotary_pos_emb=None):
        # hidden_states: [s, b, h]

        # Checks.
        if inference_params:
            assert self.recompute_granularity is None, \
                'inference does not work with activation checkpointing'

        if not self.pre_process:
            # See set_input_tensor()
            hidden_states = self.input_tensor

        # Viewless tensor.
        # - We only need to create a viewless tensor in the case of micro batch
        #   size (mbs) == 1, since in this case, 'hidden_states.transpose()'
        #   above creates a view tensor, and '.contiguous()' is a pass-through.
        #   For mbs >= 2, '.contiguous()' creates a new tensor, eliminating
        #   the need to make it viewless.
        #
        #   However, we don't explicitly check mbs == 1 here because
        #   make_viewless_tensor() has negligible overhead when its input
        #   is already viewless.
        #
        # - For the 'else' case above, calling make_viewless_tensor() here is
        #   likely redundant, since p2p_communication.py (likely originator)
        #   already creates viewless tensors. That said, make_viewless_tensor()
        #   is called here to be future-proof and corner-case-proof.
        hidden_states = core.utils.make_viewless_tensor(
            hidden_states,
            requires_grad=True,
            keep_graph=True,
        )

        # RNG context.
        if self.sequence_parallel:
            rng_context = tensor_parallel.get_cuda_rng_tracker().fork()
        else:
            rng_context = nullcontext()

        # Forward layers.
        with rng_context:
            # The fp8_autocast context manager is a no-op when enabled=True
            # The if...else serves to short circuit name resolution for fp8_autocast
            with transformer_engine.pytorch.fp8_autocast(
                enabled=self.use_fp8,
                fp8_recipe=self.fp8_recipe,
                fp8_group=self.fp8_group
            ) if self.use_fp8 else nullcontext():
                # Determine if the current iteration is first microbatch
                if self.num_microbatches_in_previous_step != get_num_microbatches():
                    self.microbatch_count = 0 # Reset count on new batch size rampup interval
                self.num_microbatches_in_previous_step = get_num_microbatches()
                is_first_microbatch = self.microbatch_count % get_num_microbatches() == 0

                # Forward pass.
                if self.recompute_granularity == 'full':
                    hidden_states = self._checkpointed_forward(hidden_states,
                                                               attention_mask,
                                                               encoder_output,
                                                               enc_dec_attn_mask,
                                                               rotary_pos_emb,
                                                               is_first_microbatch)
                else:
                    forward_kwargs = {
                        'encoder_output': encoder_output,
                        'enc_dec_attn_mask': enc_dec_attn_mask,
                        'inference_params': inference_params,
                    }

                    if self.transformer_impl == 'transformer_engine':
                        forward_kwargs['is_first_microbatch'] = is_first_microbatch
                        forward_kwargs['checkpoint_core_attention'] = self.checkpoint_core_attention
                        if self.transformer_engine_v_0_10:
                            forward_kwargs['rotary_pos_emb'] = rotary_pos_emb
                    else:
                        forward_kwargs['rotary_pos_emb'] = rotary_pos_emb
                        forward_kwargs['retriever_input'] = retriever_input
                        forward_kwargs['retriever_output'] = retriever_output
                        forward_kwargs['retriever_attn_mask'] = retriever_attn_mask

                    for index in range(self.num_layers):
                        layer = self._get_layer(index)

                        hidden_states = layer(
                            hidden_states,
                            attention_mask,
                            **forward_kwargs)

                        # First Retro decoder layer returns both hidden_states
                        # and retriever_output. Make retriever_output available
                        # to subsequence Retro layers.
                        if isinstance(hidden_states, tuple):
                            assert len(hidden_states) == 2
                            hidden_states, retriever_output = hidden_states
                            forward_kwargs["retriever_output"] = retriever_output

                # Skip counter update for eval and activation checkpointing
                if torch.is_grad_enabled() and self.training:
                    self.microbatch_count += 1

        # Final layer norm.
        if self.post_process and self.post_layer_norm:
            hidden_states = self.final_layernorm(hidden_states)

        return hidden_states<|MERGE_RESOLUTION|>--- conflicted
+++ resolved
@@ -440,8 +440,8 @@
         self.hidden_size_per_attention_head = core.utils.divide(
             projection_size, config.num_attention_heads)
         self.num_attention_heads_per_partition = core.utils.divide(
-<<<<<<< HEAD
-            args.num_attention_heads, world_size)
+            config.num_attention_heads, world_size)
+
         if self.group_query_attention:
             if args.num_query_groups % world_size != 0: 
                 raise NotImplementedError('Currently the num_query_groups should be '
@@ -450,22 +450,14 @@
                         args.num_query_groups, world_size)
         else:
             self.num_query_groups_per_partition = self.num_attention_heads_per_partition
-=======
-            config.num_attention_heads, world_size)
->>>>>>> 5089e89b
 
         # Strided linear layer.
         if attention_type == AttnType.self_attn:
             self.query_key_value = tensor_parallel.ColumnParallelLinear(
-<<<<<<< HEAD
-                args.hidden_size,
+                config.hidden_size,
                 projection_size + 2 * key_projection_size,
-=======
-                config.hidden_size,
-                3 * projection_size,
                 config=config,
                 init_method=config.init_method,
->>>>>>> 5089e89b
                 bias=args.add_bias_linear,
                 gather_output=False)
         else:
@@ -490,15 +482,9 @@
                 bias=config.add_bias_linear,
                 gather_output=False)
 
-<<<<<<< HEAD
-        self.core_attention = CoreAttention(self.layer_number,
-                                                self.attn_mask_type)
-        self.checkpoint_core_attention = args.recompute_granularity == 'selective'
-=======
         self.core_attention = CoreAttention(self.layer_number, config,
                                             self.attn_mask_type)
-        self.checkpoint_core_attention = config.recompute_granularity == 'selective'
->>>>>>> 5089e89b
+        self.checkpoint_core_attention = args.recompute_granularity == 'selective'
 
         if self.use_flash_attn:
             self.core_attention_flash = FlashSelfAttention(
